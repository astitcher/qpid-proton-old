#ifndef PROTON_SSL_H
#define PROTON_SSL_H 1

/*
 *
 * Licensed to the Apache Software Foundation (ASF) under one
 * or more contributor license agreements.  See the NOTICE file
 * distributed with this work for additional information
 * regarding copyright ownership.  The ASF licenses this file
 * to you under the Apache License, Version 2.0 (the
 * "License"); you may not use this file except in compliance
 * with the License.  You may obtain a copy of the License at
 *
 *   http://www.apache.org/licenses/LICENSE-2.0
 *
 * Unless required by applicable law or agreed to in writing,
 * software distributed under the License is distributed on an
 * "AS IS" BASIS, WITHOUT WARRANTIES OR CONDITIONS OF ANY
 * KIND, either express or implied.  See the License for the
 * specific language governing permissions and limitations
 * under the License.
 *
 */

#include <sys/types.h>
#include <stdbool.h>
#include <proton/engine.h>

#ifdef __cplusplus
extern "C" {
#endif

/** @file
 * API for using SSL with the Transport Layer.
 *
 * A Transport may be configured to use SSL for encryption and/or authentication.  A
 * Transport can be configured as either an "SSL client" or an "SSL server".  An SSL
 * client is the party that proactively establishes a connection to an SSL server.  An SSL
 * server is the party that accepts a connection request from a remote SSL client.
 *
 * This SSL implementation defines the following objects:

 * @li A top-level object that stores the configuration used by one or more SSL
 * sessions (pn_ssl_domain_t).
 * @li A per-connection SSL session object that performs the encryption/authentication
 * associated with the transport (pn_ssl_t).
 * @li The encryption parameters negotiated for the SSL session (pn_ssl_state_t).
 *
 * A pn_ssl_domain_t object must be created and configured before an SSL session can be
 * established.  The pn_ssl_domain_t is used to construct an SSL session (pn_ssl_t).  The
 * session "adopts" its configuration from the pn_ssl_domain_t that was used to create it.
 * For example, pn_ssl_domain_t can be configured as either a "client" or a "server".  SSL
 * sessions constructed from this domain will perform the corresponding role (either
 * client or server).
 *
 * Some per-session attributes - such as peer verification mode - may be overridden on a
 * per-session basis from the default provided by the parent pn_ssl_domain_t.
 *
 * If either an SSL server or client needs to identify itself with the remote node, it
 * must have its SSL certificate configured (see ::pn_ssl_domain_set_credentials()).
 *
 * If either an SSL server or client needs to verify the identity of the remote node, it
 * must have its database of trusted CAs configured (see ::pn_ssl_domain_set_trusted_ca_db()).
 *
 * An SSL server connection may allow the remote client to connect without SSL (eg. "in
 * the clear"), see ::pn_ssl_allow_unsecured_client().
 *
 * The level of verification required of the remote may be configured (see
 * ::pn_ssl_domain_set_default_peer_authentication ::pn_ssl_set_peer_authentication,
 * ::pn_ssl_get_peer_authentication).
 *
 * Support for SSL Client Session resume is provided (see ::pn_ssl_get_state,
 * ::pn_ssl_resume_state).
 */

typedef struct pn_ssl_domain_t pn_ssl_domain_t;
typedef struct pn_ssl_t pn_ssl_t;

/** Determines the type of SSL endpoint. */
typedef enum {
  PN_SSL_MODE_CLIENT=1, /**< Local connection endpoint is an SSL client */
  PN_SSL_MODE_SERVER    /**< Local connection endpoint is an SSL server */
} pn_ssl_mode_t;

/** Indicates whether an SSL session has been resumed. */
typedef enum {
  PN_SSL_RESUME_UNKNOWN,        /**< Session resume state unknown/not supported */
  PN_SSL_RESUME_NEW,            /**< Session renegotiated - not resumed */
  PN_SSL_RESUME_REUSED          /**< Session resumed from previous session. */
} pn_ssl_resume_status_t;

/** Create an SSL configuration domain
 *
 * This method allocates an SSL domain object.  This object is used to hold the SSL
 * configuration for one or more SSL sessions.  The SSL session object (pn_ssl_t) is
 * allocated from this object.
 *
 * @param[in] mode the role, client or server, assumed by all SSL sessions created
 * with this domain.
 * @return a pointer to the SSL domain, if SSL support is present.
 */
pn_ssl_domain_t *pn_ssl_domain( pn_ssl_mode_t mode);

/** Release an SSL configuration domain
 *
 * This method frees an SSL domain object allocated by ::pn_ssl_domain.
 * @param[in] domain the domain to destroy.
 */
void pn_ssl_domain_free( pn_ssl_domain_t *domain );

/** Set the certificate that identifies the local node to the remote.
 *
 * This certificate establishes the identity for the local node for all SSL sessions
 * created from this domain.  It will be sent to the remote if the remote needs to verify
 * the identity of this node.  This may be used for both SSL servers and SSL clients (if
 * client authentication is required by the server).
 *
 * @note This setting effects only those pn_ssl_t objects created after this call
 * returns.  pn_ssl_t objects created before invoking this method will use the domain's
 * previous setting.
 *
 * @param[in] domain the ssl domain that will use this certificate.
 * @param[in] certificate_file path to file/database containing the identifying
 * certificate.
 * @param[in] private_key_file path to file/database containing the private key used to
 * sign the certificate
 * @param[in] password the password used to sign the key, else NULL if key is not
 * protected.
 * @return 0 on success
 */
int pn_ssl_domain_set_credentials( pn_ssl_domain_t *domain,
                               const char *certificate_file,
                               const char *private_key_file,
                               const char *password);

/** Configure the set of trusted CA certificates used by this domain to verify peers.
 *
 * If the local SSL client/server needs to verify the identity of the remote, it must
 * validate the signature of the remote's certificate.  This function sets the database of
 * trusted CAs that will be used to verify the signature of the remote's certificate.
 *
 * @note This setting effects only those pn_ssl_t objects created after this call
 * returns.  pn_ssl_t objects created before invoking this method will use the domain's
 * previous setting.
 *
 * @param[in] domain the ssl domain that will use the database.
 * @param[in] certificate_db database of trusted CAs, used to authenticate the peer.
 * @return 0 on success
 */
int pn_ssl_domain_set_trusted_ca_db(pn_ssl_domain_t *domain,
                                const char *certificate_db);

/** Determines the level of peer validation.
 *
 *  ANONYMOUS_PEER does not require a valid certificate, and permits use of ciphers that
 *  do not provide authentication.
 *
 *  VERIFY_PEER will only connect to those peers that provide a valid identifying
 *  certificate signed by a trusted CA and are using an authenticated cipher.
 *
 *  VERIFY_PEER_NAME is like VERIFY_PEER, but also requires the peer's identity as
 *  contained in the certificate to be valid (see ::pn_ssl_set_peer_hostname).
 *
 *  ANONYMOUS_PEER is configured by default.
 */
typedef enum {
<<<<<<< HEAD
  PN_SSL_VERIFY_NULL=0,   /**< internal use only */
  PN_SSL_VERIFY_PEER,     /**< require peer to provide a valid identifying certificate */
=======
  PN_SSL_VERIFY_PEER,     /**< require peer to provide a valid certificate */
>>>>>>> 7845777d
  PN_SSL_ANONYMOUS_PEER,  /**< do not require a certificate nor cipher authorization */
  PN_SSL_VERIFY_PEER_NAME,/**< require valid certificate and matching name */
} pn_ssl_verify_mode_t;

/** Configure the level of verification used on the peer certificate.
 *
 * This method controls how the peer's certificate is validated, if at all.  By default,
 * neither servers nor clients attempt to verify their peers (PN_SSL_ANONYMOUS_PEER).
 * Once certificates and trusted CAs are configured, peer verification can be enabled.
 *
 * @note In order to verify a peer, a trusted CA must be configured. See
 * ::pn_ssl_set_trusted_ca_db().
 *
 * @note Servers must provide their own certificate when verifying a peer.  See
 * ::pn_ssl_set_credentials().
 *
 * @note This setting effects only those pn_ssl_t objects created after this call
 * returns.  pn_ssl_t objects created before invoking this method will use the domain's
 * previous setting.
 *
 * @param[in] domain the ssl domain to configure.
 * @param[in] mode the level of validation to apply to the peer
 * @param[in] trusted_CAs path to a database of trusted CAs that the server will advertise
 * to the peer client if the server has been configured to verify its peer.
 * @return 0 on success
 */
int pn_ssl_domain_set_peer_authentication(pn_ssl_domain_t *domain,
                                          const pn_ssl_verify_mode_t mode,
                                          const char *trusted_CAs);

/** Permit a server to accept connection requests from non-SSL clients.
 *
 * This configures the server to "sniff" the incoming client data stream, and dynamically
 * determine whether SSL/TLS is being used.  This option is disabled by default: only
 * clients using SSL/TLS are accepted.
 *
 * @param[in] domain the domain (server) that will accept the client connections.
 * @return 0 on success
 */
int pn_ssl_domain_allow_unsecured_client(pn_ssl_domain_t *domain);

/** Create a new SSL session object associated with a transport.
 *
 * A transport must have an SSL object in order to "speak" SSL over its connection. This
 * method allocates an SSL object associates it with the transport.
 *
 * @param[in] transport the transport that will own the new SSL session.
 * @return a pointer to the SSL object configured for this transport.  Returns NULL if
 * no SSL session is associated with the transport.
 */
pn_ssl_t *pn_ssl(pn_transport_t *transport);

/** Initialize an SSL session.
 *
 * This method configures an SSL object using the configuration provided by the given
 * domain.
 *
 * @param[in] ssl the ssl session to configured.
 * @param[in] domain the ssl domain used to configure the SSL session.
 * @param[in] session_id if supplied, attempt to resume a previous SSL session that used
 * the same session_id.  The resulting session will be identified by the given session_id
 * and stored for future session restore.
 * @return 0 on success, else an error code.
 */
int pn_ssl_init( pn_ssl_t *ssl,
                 pn_ssl_domain_t *domain,
                 const char *session_id);

/** Get the name of the Cipher that is currently in use.
 *
 * Gets a text description of the cipher that is currently active, or returns FALSE if SSL
 * is not active (no cipher).  Note that the cipher in use may change over time due to
 * renegotiation or other changes to the SSL state.
 *
 * @param[in] ssl the ssl client/server to query.
 * @param[in,out] buffer buffer of size bytes to hold cipher name
 * @param[in] size maximum number of bytes in buffer.
 * @return True if cipher name written to buffer, False if no cipher in use.
 */
bool pn_ssl_get_cipher_name(pn_ssl_t *ssl, char *buffer, size_t size);

/** Get the name of the SSL protocol that is currently in use.
 *
 * Gets a text description of the SSL protocol that is currently active, or returns FALSE if SSL
 * is not active.  Note that the protocol may change over time due to renegotiation.
 *
 * @param[in] ssl the ssl client/server to query.
 * @param[in,out] buffer buffer of size bytes to hold the version identifier
 * @param[in] size maximum number of bytes in buffer.
 * @return True if the version information was written to buffer, False if SSL connection
 * not ready.
 */
bool pn_ssl_get_protocol_name(pn_ssl_t *ssl, char *buffer, size_t size);

<<<<<<< HEAD
/** Check whether the state has been resumed.
 *
 * Used for client session resume.  When called on an active session, indicates whether
 * the state has been resumed from a previous session.
 *
 * @note This is a best-effort service - there is no guarantee that the remote server will
 * accept the resumed parameters.  The remote server may choose to ignore these
 * parameters, and request a re-negotiation instead.
 *
 * @param[in] ssl the ssl session to check
 * @return status code indicating whether or not the session has been resumed.
 */
pn_ssl_resume_status_t pn_ssl_resume_status( pn_ssl_t *ssl );

=======

/** Set the expected identity of the remote peer.
 *
 * The hostname is used for two purposes: 1) when set on an SSL client, it is sent to the
 * server during the handshake (if Server Name Indication is supported), and 2) it is used
 * to check against the identifying name provided in the peer's certificate. If the
 * supplied name does not exactly match a SubjectAltName (type DNS name), or the
 * CommonName entry in the peer's certificate, the peer is considered unauthenticated
 * (potential imposter), and the SSL connection is aborted.
 *
 * @note Verification of the hostname is only done if PN_SSL_VERIFY_PEER_NAME is enabled.
 * See ::pn_ssl_set_peer_authentication.
 *
 * @param[in] ssl the ssl session.
 * @param[in] hostname the expected identity of the remote. Must conform to the syntax as
 * given in RFC1034, Section 3.5.
 * @return 0 on success.
 */
int pn_ssl_set_peer_hostname( pn_ssl_t *ssl, const char *hostname);


/** Access the configured peer identity.
 *
 * Return the expected identity of the remote peer, as set by ::pn_ssl_set_peer_hostname.
 *
 * @param[in] ssl the ssl session.
 * @param[out] hostname buffer to hold the null-terminated name string. If null, no string
 * is written.
 * @param[in,out] bufsize on input set to the number of octets in hostname. On output, set
 * to the number of octets needed to hold the value of hostname plus a null byte.  Zero if
 * no hostname set.
 * @return 0 on success.
 */
int pn_ssl_get_peer_hostname( pn_ssl_t *ssl, char *hostname, size_t *bufsize );
>>>>>>> 7845777d

#ifdef __cplusplus
}
#endif

#endif /* ssl.h */<|MERGE_RESOLUTION|>--- conflicted
+++ resolved
@@ -164,12 +164,8 @@
  *  ANONYMOUS_PEER is configured by default.
  */
 typedef enum {
-<<<<<<< HEAD
   PN_SSL_VERIFY_NULL=0,   /**< internal use only */
   PN_SSL_VERIFY_PEER,     /**< require peer to provide a valid identifying certificate */
-=======
-  PN_SSL_VERIFY_PEER,     /**< require peer to provide a valid certificate */
->>>>>>> 7845777d
   PN_SSL_ANONYMOUS_PEER,  /**< do not require a certificate nor cipher authorization */
   PN_SSL_VERIFY_PEER_NAME,/**< require valid certificate and matching name */
 } pn_ssl_verify_mode_t;
@@ -264,7 +260,6 @@
  */
 bool pn_ssl_get_protocol_name(pn_ssl_t *ssl, char *buffer, size_t size);
 
-<<<<<<< HEAD
 /** Check whether the state has been resumed.
  *
  * Used for client session resume.  When called on an active session, indicates whether
@@ -278,8 +273,6 @@
  * @return status code indicating whether or not the session has been resumed.
  */
 pn_ssl_resume_status_t pn_ssl_resume_status( pn_ssl_t *ssl );
-
-=======
 
 /** Set the expected identity of the remote peer.
  *
@@ -314,7 +307,6 @@
  * @return 0 on success.
  */
 int pn_ssl_get_peer_hostname( pn_ssl_t *ssl, char *hostname, size_t *bufsize );
->>>>>>> 7845777d
 
 #ifdef __cplusplus
 }
